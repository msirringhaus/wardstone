--- conflicted
+++ resolved
@@ -1,11 +1,7 @@
-<<<<<<< HEAD
 mod report;
-=======
 use std::fmt;
 use std::path::{Path, PathBuf};
 use std::process::{ExitCode, Termination};
-
->>>>>>> bd6cfc2b
 use clap::{Parser, Subcommand, ValueEnum};
 use report::{Audit, FailedAudit, PassedAudit, Report, ReportFormat};
 use std::path::PathBuf;
@@ -107,9 +103,6 @@
 
 #[derive(Subcommand)]
 enum Subcommands {
-<<<<<<< HEAD
-  /// Check X.509 public key certificates for compliance.
-=======
   /// Check an SSH public key for compliance.
   Ssh {
     /// Guide to assess the key against.
@@ -122,8 +115,7 @@
     #[arg(short, long)]
     verbose: bool,
   },
-  /// Check an X.509 public key certificate for compliance.
->>>>>>> bd6cfc2b
+  /// Check X.509 public key certificates for compliance.
   X509 {
     /// Guide to assess the certificate against.
     #[arg(short, long, value_enum)]
@@ -144,7 +136,6 @@
 }
 
 impl Subcommands {
-<<<<<<< HEAD
   fn x509(
     ctx: Context,
     paths: &Vec<PathBuf>,
@@ -162,7 +153,7 @@
           continue;
         },
       };
-=======
+
   fn audit<T: Key>(ctx: Context, path: &Path, guide: Guide, verbose: bool) -> Status {
     let key = match T::from_file(path) {
       Ok(got) => got,
@@ -171,7 +162,7 @@
         return Status::Fail(path.to_path_buf());
       },
     };
->>>>>>> bd6cfc2b
+
 
       if let Some(got) = certificate.hash_function() {
         match guide.validate_hash_function(ctx, got) {
@@ -179,13 +170,10 @@
           Err(want) => checked.push(Err(FailedAudit::NoncompliantHash(got, want))),
         }
       }
-
-<<<<<<< HEAD
       let got = certificate.signature_algorithm();
       match guide.validate_signature_algorithm(ctx, got) {
         Ok(want) => checked.push(Ok(PassedAudit::SigAlg(got, want))),
         Err(want) => checked.push(Err(FailedAudit::NoncompliantSignatureAlg(got, want))),
-=======
     if let Some(got) = key.hash_function() {
       match guide.validate_hash_function(ctx, got) {
         Ok(want) => {
@@ -197,12 +185,8 @@
           pass = Status::Fail(path.to_path_buf());
           eprintln!("hash function: got {}, want: {}", got, want);
         },
->>>>>>> bd6cfc2b
       }
-
-<<<<<<< HEAD
       report.push(checked);
-=======
     let got = key.signature_algorithm();
     match guide.validate_signature_algorithm(ctx, got) {
       Ok(want) => {
@@ -214,7 +198,6 @@
         pass = Status::Fail(path.to_path_buf());
         eprintln!("signature algorithm: got {}, want: {}", got, want);
       },
->>>>>>> bd6cfc2b
     }
     report
   }
@@ -230,7 +213,6 @@
         guide,
         paths,
         verbose,
-<<<<<<< HEAD
         quiet,
         json,
       } => {
@@ -248,9 +230,7 @@
         };
         Self::x509(ctx, paths, *guide, format, verbosity)
       },
-=======
       } => Self::audit::<Certificate>(ctx, path, *guide, *verbose),
->>>>>>> bd6cfc2b
     }
   }
 }
